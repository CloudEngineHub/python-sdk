"""
Integration tests for MCP authorization components.
"""

import base64
import hashlib
import json
import secrets
import time
<<<<<<< HEAD
=======
import unittest.mock
>>>>>>> 5e7a0bf8
from typing import List, Optional
from urllib.parse import parse_qs, urlparse

import httpx
import pytest
from httpx_sse import aconnect_sse
from pydantic import AnyUrl
from starlette.applications import Starlette
<<<<<<< HEAD
from starlette.responses import Response
=======
>>>>>>> 5e7a0bf8
from starlette.routing import Mount

from mcp.server.auth.errors import InvalidTokenError
from mcp.server.auth.provider import (
<<<<<<< HEAD
    AuthorizationParams,
    OAuthRegisteredClientsStore,
    OAuthServerProvider,
=======
    AuthorizationCode,
    AuthorizationParams,
    OAuthRegisteredClientsStore,
    OAuthServerProvider,
    OAuthTokenRevocationRequest,
    RefreshToken,
    construct_redirect_uri,
>>>>>>> 5e7a0bf8
)
from mcp.server.auth.router import (
    ClientRegistrationOptions,
    RevocationOptions,
    create_auth_router,
)
from mcp.server.auth.types import AuthInfo
from mcp.server.fastmcp import FastMCP
from mcp.shared.auth import (
    OAuthClientInformationFull,
    TokenSuccessResponse,
    TokenErrorResponse,
)
from mcp.types import JSONRPCRequest

from .streaming_asgi_transport import StreamingASGITransport


# Mock client store for testing
class MockClientStore:
    def __init__(self):
        self.clients = {}

    async def get_client(self, client_id: str) -> Optional[OAuthClientInformationFull]:
        return self.clients.get(client_id)

    async def register_client(
        self, client_info: OAuthClientInformationFull
    ) -> OAuthClientInformationFull:
        self.clients[client_info.client_id] = client_info
        return client_info


# Mock OAuth provider for testing
class MockOAuthProvider(OAuthServerProvider):
    def __init__(self):
        self.client_store = MockClientStore()
        self.auth_codes = {}  # code -> {client_id, code_challenge, redirect_uri}
        self.tokens = {}  # token -> {client_id, scopes, expires_at}
        self.refresh_tokens = {}  # refresh_token -> access_token

    @property
    def clients_store(self) -> OAuthRegisteredClientsStore:
        return self.client_store

    async def authorize(
<<<<<<< HEAD
        self,
        client: OAuthClientInformationFull,
        params: AuthorizationParams,
        response: Response,
    ):
        # Generate an authorization code
        code = f"code_{int(time.time())}"

        # Store the code for later verification
        self.auth_codes[code] = {
            "client_id": client.client_id,
            "code_challenge": params.code_challenge,
            "redirect_uri": params.redirect_uri,
            "expires_at": int(time.time()) + 600,  # 10 minutes
        }

        # Redirect with code
        query = {"code": code}
        if params.state:
            query["state"] = params.state

        redirect_url = f"{params.redirect_uri}?" + "&".join(
            [f"{k}={v}" for k, v in query.items()]
        )
        response.headers["location"] = redirect_url

    async def challenge_for_authorization_code(
        self, client: OAuthClientInformationFull, authorization_code: str
    ) -> str:
        # Get the stored code info
        code_info = self.auth_codes.get(authorization_code)
        if not code_info:
            raise InvalidTokenError("Invalid authorization code")

        # Check if code is expired
        if code_info["expires_at"] < int(time.time()):
            raise InvalidTokenError("Authorization code has expired")

        # Check if the code was issued to this client
        if code_info["client_id"] != client.client_id:
            raise InvalidTokenError("Authorization code was not issued to this client")

        return code_info["code_challenge"]

    async def exchange_authorization_code(
        self, client: OAuthClientInformationFull, authorization_code: str
    ) -> OAuthTokens:
        # Get the stored code info
        code_info = self.auth_codes.get(authorization_code)
        if not code_info:
            raise InvalidTokenError("Invalid authorization code")

        # Check if code is expired
        if code_info["expires_at"] < int(time.time()):
            raise InvalidTokenError("Authorization code has expired")

        # Check if the code was issued to this client
        if code_info["client_id"] != client.client_id:
            raise InvalidTokenError("Authorization code was not issued to this client")

=======
        self, client: OAuthClientInformationFull, params: AuthorizationParams
    ) -> str:
        # toy authorize implementation which just immediately generates an authorization
        # code and completes the redirect
        code = AuthorizationCode(
            code=f"code_{int(time.time())}",
            client_id= client.client_id,
            code_challenge= params.code_challenge,
            redirect_uri= params.redirect_uri,
            expires_at=time.time() + 300,
            scopes=params.scopes or ["read", "write"]
        )
        self.auth_codes[code.code] = code

        return construct_redirect_uri(str(params.redirect_uri), code=code.code, state=params.state)

    async def load_authorization_code(
        self, client: OAuthClientInformationFull, authorization_code: str
    ) -> AuthorizationCode | None:
        return self.auth_codes.get(authorization_code)

    async def exchange_authorization_code(
        self, client: OAuthClientInformationFull, authorization_code: AuthorizationCode
    ) -> TokenSuccessResponse:
        if authorization_code.code not in self.auth_codes:
            raise InvalidTokenError("Invalid authorization code")

>>>>>>> 5e7a0bf8
        # Generate an access token and refresh token
        access_token = f"access_{secrets.token_hex(32)}"
        refresh_token = f"refresh_{secrets.token_hex(32)}"

        # Store the tokens
<<<<<<< HEAD
        self.tokens[access_token] = {
            "client_id": client.client_id,
            "scopes": ["read", "write"],
            "expires_at": int(time.time()) + 3600,
        }
=======
        self.tokens[access_token] = AuthInfo(
            token=access_token,
            client_id= client.client_id,
            scopes= authorization_code.scopes,
            expires_at=int(time.time()) + 3600,
        )
>>>>>>> 5e7a0bf8

        self.refresh_tokens[refresh_token] = access_token

        # Remove the used code
<<<<<<< HEAD
        del self.auth_codes[authorization_code]

        return OAuthTokens(
=======
        del self.auth_codes[authorization_code.code]

        return TokenSuccessResponse(
>>>>>>> 5e7a0bf8
            access_token=access_token,
            token_type="bearer",
            expires_in=3600,
            scope="read write",
            refresh_token=refresh_token,
        )

<<<<<<< HEAD
    async def exchange_refresh_token(
        self,
        client: OAuthClientInformationFull,
        refresh_token: str,
        scopes: Optional[List[str]] = None,
    ) -> OAuthTokens:
=======
    async def load_refresh_token(self, client: OAuthClientInformationFull, refresh_token: str) -> RefreshToken | None:
        old_access_token = self.refresh_tokens.get(refresh_token)
        if old_access_token is None:
            return None
        token_info = self.tokens.get(old_access_token)
        if token_info is None:
            return None
        
        # Create a RefreshToken object that matches what is expected in later code
        refresh_obj = RefreshToken(
            token=refresh_token,
            client_id=token_info.client_id,
            scopes=token_info.scopes,
            expires_at=token_info.expires_at,
        )
        
        return refresh_obj

    async def exchange_refresh_token(
        self,
        client: OAuthClientInformationFull,
        refresh_token: RefreshToken,
        scopes: List[str],
    ) -> TokenSuccessResponse:
>>>>>>> 5e7a0bf8
        # Check if refresh token exists
        if refresh_token.token not in self.refresh_tokens:
            raise InvalidTokenError("Invalid refresh token")

<<<<<<< HEAD
        # Get the access token for this refresh token
        old_access_token = self.refresh_tokens[refresh_token]
=======
        old_access_token = self.refresh_tokens[refresh_token.token]
>>>>>>> 5e7a0bf8

        # Check if the access token exists
        if old_access_token not in self.tokens:
            raise InvalidTokenError("Invalid refresh token")

        # Check if the token was issued to this client
        token_info = self.tokens[old_access_token]
        if token_info.client_id != client.client_id:
            raise InvalidTokenError("Refresh token was not issued to this client")

        # Generate a new access token and refresh token
        new_access_token = f"access_{secrets.token_hex(32)}"
        new_refresh_token = f"refresh_{secrets.token_hex(32)}"

        # Store the new tokens
        self.tokens[new_access_token] = {
            "client_id": client.client_id,
            "scopes": scopes or token_info.scopes,
            "expires_at": int(time.time()) + 3600,
        }

        self.refresh_tokens[new_refresh_token] = new_access_token

        # Remove the old tokens
        del self.refresh_tokens[refresh_token.token]
        del self.tokens[old_access_token]

<<<<<<< HEAD
        return OAuthTokens(
=======
        return TokenSuccessResponse(
>>>>>>> 5e7a0bf8
            access_token=new_access_token,
            token_type="bearer",
            expires_in=3600,
            scope=" ".join(scopes) if scopes else " ".join(token_info.scopes),
            refresh_token=new_refresh_token,
        )

<<<<<<< HEAD
    async def verify_access_token(self, token: str) -> AuthInfo:
        # Check if token exists
        if token not in self.tokens:
            raise InvalidTokenError("Invalid access token")

        # Get token info
        token_info = self.tokens[token]

        # Check if token is expired
        if token_info["expires_at"] < int(time.time()):
            raise InvalidTokenError("Access token has expired")

        return AuthInfo(
=======
    async def load_access_token(self, token: str) -> AuthInfo | None:
        token_info = self.tokens.get(token)

        # Check if token is expired
        # if token_info.expires_at < int(time.time()):
        #     raise InvalidTokenError("Access token has expired")

        return token_info and AuthInfo(
>>>>>>> 5e7a0bf8
            token=token,
            client_id=token_info.client_id,
            scopes=token_info.scopes,
            expires_at=token_info.expires_at,
        )

    async def revoke_token(
        self, client: OAuthClientInformationFull, request: OAuthTokenRevocationRequest
    ) -> None:
        token = request.token

        # Check if it's a refresh token
        if token in self.refresh_tokens:
            access_token = self.refresh_tokens[token]

            # Check if this refresh token belongs to this client
            if self.tokens[access_token]["client_id"] != client.client_id:
                # For security reasons, we still return success
                return

            # Remove the refresh token and its associated access token
            del self.tokens[access_token]
            del self.refresh_tokens[token]

        # Check if it's an access token
        elif token in self.tokens:
            # Check if this access token belongs to this client
            if self.tokens[token]["client_id"] != client.client_id:
                # For security reasons, we still return success
                return

            # Remove the access token
            del self.tokens[token]

            # Also remove any refresh tokens that point to this access token
            for refresh_token, access_token in list(self.refresh_tokens.items()):
                if access_token == token:
                    del self.refresh_tokens[refresh_token]


@pytest.fixture
def mock_oauth_provider():
    return MockOAuthProvider()


@pytest.fixture
def auth_app(mock_oauth_provider):
    # Create auth router
    auth_router = create_auth_router(
        mock_oauth_provider,
        AnyUrl("https://auth.example.com"),
        AnyUrl("https://docs.example.com"),
        client_registration_options=ClientRegistrationOptions(enabled=True),
        revocation_options=RevocationOptions(enabled=True),
    )

    # Create Starlette app
    app = Starlette(routes=[Mount("/", app=auth_router)])

    return app


@pytest.fixture
def test_client(auth_app) -> httpx.AsyncClient:
    return httpx.AsyncClient(
        transport=httpx.ASGITransport(app=auth_app), base_url="https://mcptest.com"
    )

<<<<<<< HEAD
=======

@pytest.fixture
async def registered_client(test_client: httpx.AsyncClient, request):
    """Create and register a test client.
    
    Parameters can be customized via indirect parameterization:
    @pytest.mark.parametrize("registered_client", 
                            [{"grant_types": ["authorization_code"]}], 
                            indirect=True)
    """
    # Default client metadata
    client_metadata = {
        "redirect_uris": ["https://client.example.com/callback"],
        "client_name": "Test Client",
        "grant_types": ["authorization_code", "refresh_token"],
    }
    
    # Override with any parameters from the test
    if hasattr(request, "param") and request.param:
        client_metadata.update(request.param)
    
    response = await test_client.post("/register", json=client_metadata)
    assert response.status_code == 201, f"Failed to register client: {response.content}"
    
    client_info = response.json()
    return client_info


@pytest.fixture
def pkce_challenge():
    """Create a PKCE challenge with code_verifier and code_challenge."""
    code_verifier = "some_random_verifier_string"
    code_challenge = (
        base64.urlsafe_b64encode(hashlib.sha256(code_verifier.encode()).digest())
        .decode()
        .rstrip("=")
    )
    
    return {"code_verifier": code_verifier, "code_challenge": code_challenge}


@pytest.fixture
async def auth_code(test_client, registered_client, pkce_challenge, request):
    """Get an authorization code.
    
    Parameters can be customized via indirect parameterization:
    @pytest.mark.parametrize("auth_code", 
                            [{"redirect_uri": "https://client.example.com/other-callback"}], 
                            indirect=True)
    """
    # Default authorize params
    auth_params = {
        "response_type": "code",
        "client_id": registered_client["client_id"],
        "redirect_uri": "https://client.example.com/callback",
        "code_challenge": pkce_challenge["code_challenge"],
        "code_challenge_method": "S256",
        "state": "test_state",
    }
    
    # Override with any parameters from the test
    if hasattr(request, "param") and request.param:
        auth_params.update(request.param)
    
    response = await test_client.get("/authorize", params=auth_params)
    assert response.status_code == 302, f"Failed to get auth code: {response.content}"
    
    # Extract the authorization code
    redirect_url = response.headers["location"]
    parsed_url = urlparse(redirect_url)
    query_params = parse_qs(parsed_url.query)
    
    assert "code" in query_params, f"No code in response: {query_params}"
    auth_code = query_params["code"][0]
    
    return {
        "code": auth_code,
        "redirect_uri": auth_params["redirect_uri"],
        "state": query_params.get("state", [None])[0],
    }


@pytest.fixture
async def tokens(test_client, registered_client, auth_code, pkce_challenge, request):
    """Exchange authorization code for tokens.
    
    Parameters can be customized via indirect parameterization:
    @pytest.mark.parametrize("tokens", 
                            [{"code_verifier": "wrong_verifier"}], 
                            indirect=True)
    """
    # Default token request params
    token_params = {
        "grant_type": "authorization_code",
        "client_id": registered_client["client_id"],
        "client_secret": registered_client["client_secret"],
        "code": auth_code["code"],
        "code_verifier": pkce_challenge["code_verifier"],
        "redirect_uri": auth_code["redirect_uri"],
    }
    
    # Override with any parameters from the test
    if hasattr(request, "param") and request.param:
        token_params.update(request.param)
    
    response = await test_client.post("/token", data=token_params)
    
    # Don't assert success here since some tests will intentionally cause errors
    return {
        "response": response,
        "params": token_params,
    }

>>>>>>> 5e7a0bf8

class TestAuthEndpoints:
    @pytest.mark.anyio
    async def test_metadata_endpoint(self, test_client: httpx.AsyncClient):
        """Test the OAuth 2.0 metadata endpoint."""
        print("Sending request to metadata endpoint")
        response = await test_client.get("/.well-known/oauth-authorization-server")
        print(f"Got response: {response.status_code}")
        if response.status_code != 200:
            print(f"Response content: {response.content}")
        assert response.status_code == 200

        metadata = response.json()
        assert metadata["issuer"] == "https://auth.example.com"
        assert (
            metadata["authorization_endpoint"] == "https://auth.example.com/authorize"
        )
        assert metadata["token_endpoint"] == "https://auth.example.com/token"
        assert metadata["registration_endpoint"] == "https://auth.example.com/register"
        assert metadata["revocation_endpoint"] == "https://auth.example.com/revoke"
        assert metadata["response_types_supported"] == ["code"]
        assert metadata["code_challenge_methods_supported"] == ["S256"]
        assert metadata["token_endpoint_auth_methods_supported"] == [
            "client_secret_post"
        ]
        assert metadata["grant_types_supported"] == [
            "authorization_code",
            "refresh_token",
        ]
        assert metadata["service_documentation"] == "https://docs.example.com"

    @pytest.mark.anyio
<<<<<<< HEAD
=======
    async def test_token_validation_error(self, test_client: httpx.AsyncClient):
        """Test token endpoint error - validation error."""
        # Missing required fields
        response = await test_client.post(
            "/token",
            data={
                "grant_type": "authorization_code",
                # Missing code, code_verifier, client_id, etc.
            },
        )
        error_response = response.json()
        assert error_response["error"] == "invalid_request"
        assert "error_description" in error_response  # Contains validation error messages
    
    @pytest.mark.anyio
    @pytest.mark.parametrize("registered_client", [{"grant_types": ["authorization_code"]}], indirect=True)  
    async def test_token_unsupported_grant_type(self, test_client, registered_client):
        """Test token endpoint error - unsupported grant type."""
        # Try to use refresh_token grant type with a client that only supports authorization_code
        response = await test_client.post(
            "/token",
            data={
                "grant_type": "refresh_token",
                "client_id": registered_client["client_id"],
                "client_secret": registered_client["client_secret"],
                "refresh_token": "some_refresh_token",
            },
        )
        assert response.status_code == 400
        error_response = response.json()
        assert error_response["error"] == "unsupported_grant_type"
        assert "supported grant types" in error_response["error_description"]
        
    @pytest.mark.anyio
    async def test_token_invalid_auth_code(self, test_client, registered_client, pkce_challenge):
        """Test token endpoint error - authorization code does not exist."""
        # Try to use a non-existent authorization code
        response = await test_client.post(
            "/token",
            data={
                "grant_type": "authorization_code",
                "client_id": registered_client["client_id"],
                "client_secret": registered_client["client_secret"],
                "code": "non_existent_auth_code",
                "code_verifier": pkce_challenge["code_verifier"],
                "redirect_uri": "https://client.example.com/callback",
            },
        )
        print(f"Status code: {response.status_code}")
        print(f"Response body: {response.content}")
        print(f"Response JSON: {response.json()}")
        assert response.status_code == 400
        error_response = response.json()
        assert error_response["error"] == "invalid_grant"
        assert "authorization code does not exist" in error_response["error_description"]
        
    @pytest.mark.anyio
    async def test_token_expired_auth_code(
        self, test_client, registered_client, auth_code, pkce_challenge, mock_oauth_provider
    ):
        """Test token endpoint error - authorization code has expired."""
        # Get the current time for our time mocking
        current_time = time.time()
        
        # Find the auth code object 
        code_value = auth_code["code"]
        found_code = None
        for code_obj in mock_oauth_provider.auth_codes.values():
            if code_obj.code == code_value:
                found_code = code_obj
                break
        
        assert found_code is not None
        
        # Authorization codes are typically short-lived (5 minutes = 300 seconds)
        # So we'll mock time to be 10 minutes (600 seconds) in the future
        with unittest.mock.patch('time.time', return_value=current_time + 600):
            # Try to use the expired authorization code
            response = await test_client.post(
                "/token",
                data={
                    "grant_type": "authorization_code",
                    "client_id": registered_client["client_id"],
                    "client_secret": registered_client["client_secret"],
                    "code": code_value,
                    "code_verifier": pkce_challenge["code_verifier"],
                    "redirect_uri": auth_code["redirect_uri"],
                },
            )
            assert response.status_code == 400
            error_response = response.json()
            assert error_response["error"] == "invalid_grant"
            assert "authorization code has expired" in error_response["error_description"]
        
    @pytest.mark.anyio
    @pytest.mark.parametrize("registered_client", 
                           [{"redirect_uris": ["https://client.example.com/callback", 
                                               "https://client.example.com/other-callback"]}], 
                           indirect=True)
    async def test_token_redirect_uri_mismatch(self, test_client, registered_client, auth_code, pkce_challenge):
        """Test token endpoint error - redirect URI mismatch."""
        # Try to use the code with a different redirect URI
        response = await test_client.post(
            "/token",
            data={
                "grant_type": "authorization_code",
                "client_id": registered_client["client_id"],
                "client_secret": registered_client["client_secret"],
                "code": auth_code["code"],
                "code_verifier": pkce_challenge["code_verifier"],
                "redirect_uri": "https://client.example.com/other-callback",  # Different from the one used in /authorize
            },
        )
        assert response.status_code == 400
        error_response = response.json()
        assert error_response["error"] == "invalid_request"
        assert "redirect_uri did not match" in error_response["error_description"]
        
    @pytest.mark.anyio
    async def test_token_code_verifier_mismatch(self, test_client, registered_client, auth_code):
        """Test token endpoint error - PKCE code verifier mismatch."""
        # Try to use the code with an incorrect code verifier
        response = await test_client.post(
            "/token",
            data={
                "grant_type": "authorization_code",
                "client_id": registered_client["client_id"],
                "client_secret": registered_client["client_secret"],
                "code": auth_code["code"],
                "code_verifier": "incorrect_code_verifier",  # Different from the one used to create challenge
                "redirect_uri": auth_code["redirect_uri"],
            },
        )
        assert response.status_code == 400
        error_response = response.json()
        assert error_response["error"] == "invalid_grant"
        assert "incorrect code_verifier" in error_response["error_description"]
        
    @pytest.mark.anyio
    async def test_token_invalid_refresh_token(self, test_client, registered_client):
        """Test token endpoint error - refresh token does not exist."""
        # Try to use a non-existent refresh token
        response = await test_client.post(
            "/token",
            data={
                "grant_type": "refresh_token",
                "client_id": registered_client["client_id"],
                "client_secret": registered_client["client_secret"],
                "refresh_token": "non_existent_refresh_token",
            },
        )
        assert response.status_code == 400
        error_response = response.json()
        assert error_response["error"] == "invalid_grant"
        assert "refresh token does not exist" in error_response["error_description"]
        
    @pytest.mark.anyio
    async def test_token_expired_refresh_token(
        self, test_client, registered_client, auth_code, pkce_challenge, mock_oauth_provider
    ):
        """Test token endpoint error - refresh token has expired."""
        # Step 1: First, let's create a token and refresh token at the current time
        current_time = time.time()
        
        # Exchange authorization code for tokens normally
        token_response = await test_client.post(
            "/token",
            data={
                "grant_type": "authorization_code",
                "client_id": registered_client["client_id"],
                "client_secret": registered_client["client_secret"],
                "code": auth_code["code"],
                "code_verifier": pkce_challenge["code_verifier"],
                "redirect_uri": auth_code["redirect_uri"],
            },
        )
        assert token_response.status_code == 200
        tokens = token_response.json()
        refresh_token = tokens["refresh_token"]
        
        # Step 2: Now let's time travel forward 4 hours (tokens expire in 1 hour by default)
        # Mock the time.time() function to return a value 4 hours in the future
        with unittest.mock.patch('time.time', return_value=current_time + 14400):  # 4 hours = 14400 seconds
            # Try to use the refresh token which should now be considered expired
            response = await test_client.post(
                "/token",
                data={
                    "grant_type": "refresh_token",
                    "client_id": registered_client["client_id"],
                    "client_secret": registered_client["client_secret"],
                    "refresh_token": refresh_token,
                },
            )
            
            # In the "future", the token should be considered expired
            assert response.status_code == 400
            error_response = response.json()
            assert error_response["error"] == "invalid_grant"
            assert "refresh token has expired" in error_response["error_description"]
        
    @pytest.mark.anyio
    async def test_token_invalid_scope(
        self, test_client, registered_client, auth_code, pkce_challenge
    ):
        """Test token endpoint error - invalid scope in refresh token request."""
        # Exchange authorization code for tokens
        token_response = await test_client.post(
            "/token",
            data={
                "grant_type": "authorization_code",
                "client_id": registered_client["client_id"],
                "client_secret": registered_client["client_secret"],
                "code": auth_code["code"],
                "code_verifier": pkce_challenge["code_verifier"],
                "redirect_uri": auth_code["redirect_uri"],
            },
        )
        assert token_response.status_code == 200
        
        tokens = token_response.json()
        refresh_token = tokens["refresh_token"]
        
        # Try to use refresh token with an invalid scope
        response = await test_client.post(
            "/token",
            data={
                "grant_type": "refresh_token",
                "client_id": registered_client["client_id"],
                "client_secret": registered_client["client_secret"],
                "refresh_token": refresh_token,
                "scope": "read write invalid_scope",  # Adding an invalid scope
            },
        )
        assert response.status_code == 400
        error_response = response.json()
        assert error_response["error"] == "invalid_scope"
        assert "cannot request scope" in error_response["error_description"]

    @pytest.mark.anyio
>>>>>>> 5e7a0bf8
    async def test_client_registration(
        self, test_client: httpx.AsyncClient, mock_oauth_provider: MockOAuthProvider
    ):
        """Test client registration."""
        client_metadata = {
            "redirect_uris": ["https://client.example.com/callback"],
            "client_name": "Test Client",
            "client_uri": "https://client.example.com",
        }

        response = await test_client.post(
            "/register",
            json=client_metadata,
        )
        assert response.status_code == 201, response.content

        client_info = response.json()
        assert "client_id" in client_info
        assert "client_secret" in client_info
        assert client_info["client_name"] == "Test Client"
        assert client_info["redirect_uris"] == ["https://client.example.com/callback"]

        # Verify that the client was registered
<<<<<<< HEAD
        # assert (
        #     await mock_oauth_provider.clients_store.get_client(
        #       client_info["client_id"]
        #     )
        #     is not None
        # )

    @pytest.mark.anyio
    async def test_authorization_flow(
        self, test_client: httpx.AsyncClient, mock_oauth_provider: MockOAuthProvider
=======
        # assert await mock_oauth_provider.clients_store.get_client(
        #     client_info["client_id"]
        # ) is not None
        
    @pytest.mark.anyio
    async def test_client_registration_missing_required_fields(
        self, test_client: httpx.AsyncClient
    ):
        """Test client registration with missing required fields."""
        # Missing redirect_uris which is a required field
        client_metadata = {
            "client_name": "Test Client",
            "client_uri": "https://client.example.com",
        }

        response = await test_client.post(
            "/register",
            json=client_metadata,
        )
        assert response.status_code == 400
        error_data = response.json()
        assert "error" in error_data
        assert error_data["error"] == "invalid_client_metadata"
        assert error_data["error_description"] == "redirect_uris: Field required"
        
    @pytest.mark.anyio
    async def test_client_registration_invalid_uri(
        self, test_client: httpx.AsyncClient
    ):
        """Test client registration with invalid URIs."""
        # Invalid redirect_uri format
        client_metadata = {
            "redirect_uris": ["not-a-valid-uri"],
            "client_name": "Test Client",
        }

        response = await test_client.post(
            "/register",
            json=client_metadata,
        )
        assert response.status_code == 400
        error_data = response.json()
        assert "error" in error_data
        assert error_data["error"] == "invalid_client_metadata"
        assert error_data["error_description"] == "redirect_uris.0: Input should be a valid URL, relative URL without a base"
        
    @pytest.mark.anyio
    async def test_client_registration_empty_redirect_uris(
        self, test_client: httpx.AsyncClient
    ):
        """Test client registration with empty redirect_uris array."""
        client_metadata = {
            "redirect_uris": [],  # Empty array
            "client_name": "Test Client",
        }

        response = await test_client.post(
            "/register",
            json=client_metadata,
        )
        assert response.status_code == 400
        error_data = response.json()
        assert "error" in error_data
        assert error_data["error"] == "invalid_client_metadata"
        assert error_data["error_description"] == "redirect_uris: List should have at least 1 item after validation, not 0"
        
    @pytest.mark.anyio
    async def test_authorize_form_post(
        self, test_client: httpx.AsyncClient, mock_oauth_provider: MockOAuthProvider, pkce_challenge
    ):
        """Test the authorization endpoint using POST with form-encoded data."""
        # Register a client
        client_metadata = {
            "redirect_uris": ["https://client.example.com/callback"],
            "client_name": "Test Client",
            "grant_types": ["authorization_code", "refresh_token"],
        }

        response = await test_client.post(
            "/register",
            json=client_metadata,
        )
        assert response.status_code == 201
        client_info = response.json()

        # Use POST with form-encoded data for authorization
        response = await test_client.post(
            "/authorize",
            data={
                "response_type": "code",
                "client_id": client_info["client_id"],
                "redirect_uri": "https://client.example.com/callback",
                "code_challenge": pkce_challenge["code_challenge"],
                "code_challenge_method": "S256",
                "state": "test_form_state",
            },
        )
        assert response.status_code == 302

        # Extract the authorization code from the redirect URL
        redirect_url = response.headers["location"]
        parsed_url = urlparse(redirect_url)
        query_params = parse_qs(parsed_url.query)

        assert "code" in query_params
        assert query_params["state"][0] == "test_form_state"

    @pytest.mark.anyio
    async def test_authorization_get(
        self, test_client: httpx.AsyncClient, mock_oauth_provider: MockOAuthProvider, pkce_challenge
>>>>>>> 5e7a0bf8
    ):
        """Test the full authorization flow."""
        # 1. Register a client
        client_metadata = {
            "redirect_uris": ["https://client.example.com/callback"],
            "client_name": "Test Client",
            "grant_types": ["authorization_code", "refresh_token"],
        }

        response = await test_client.post(
            "/register",
            json=client_metadata,
        )
        assert response.status_code == 201
        client_info = response.json()

<<<<<<< HEAD
        # 2. Create a PKCE challenge
        code_verifier = "some_random_verifier_string"
        code_challenge = (
            base64.urlsafe_b64encode(hashlib.sha256(code_verifier.encode()).digest())
            .decode()
            .rstrip("=")
        )

        # 3. Request authorization
=======
        # 2. Request authorization using GET with query params
>>>>>>> 5e7a0bf8
        response = await test_client.get(
            "/authorize",
            params={
                "response_type": "code",
                "client_id": client_info["client_id"],
                "redirect_uri": "https://client.example.com/callback",
                "code_challenge": pkce_challenge["code_challenge"],
                "code_challenge_method": "S256",
                "state": "test_state",
            },
        )
        assert response.status_code == 302

<<<<<<< HEAD
        # 4. Extract the authorization code from the redirect URL
=======
        # 3. Extract the authorization code from the redirect URL
>>>>>>> 5e7a0bf8
        redirect_url = response.headers["location"]
        parsed_url = urlparse(redirect_url)
        query_params = parse_qs(parsed_url.query)

        assert "code" in query_params
        assert query_params["state"][0] == "test_state"
        auth_code = query_params["code"][0]

<<<<<<< HEAD
        # 5. Exchange the authorization code for tokens
=======
        # 4. Exchange the authorization code for tokens
>>>>>>> 5e7a0bf8
        response = await test_client.post(
            "/token",
            data={
                "grant_type": "authorization_code",
                "client_id": client_info["client_id"],
                "client_secret": client_info["client_secret"],
                "code": auth_code,
                "code_verifier": pkce_challenge["code_verifier"],
                "redirect_uri": "https://client.example.com/callback",
            },
        )
        assert response.status_code == 200

        token_response = response.json()
        assert "access_token" in token_response
        assert "token_type" in token_response
        assert "refresh_token" in token_response
        assert "expires_in" in token_response
        assert token_response["token_type"] == "bearer"

<<<<<<< HEAD
        # 6. Verify the access token
=======
        # 5. Verify the access token
>>>>>>> 5e7a0bf8
        access_token = token_response["access_token"]
        refresh_token = token_response["refresh_token"]

        # Create a test client with the token
        auth_info = await mock_oauth_provider.load_access_token(access_token)
        assert auth_info
        assert auth_info.client_id == client_info["client_id"]
        assert "read" in auth_info.scopes
        assert "write" in auth_info.scopes

<<<<<<< HEAD
        # 7. Refresh the token
=======
        # 6. Refresh the token
>>>>>>> 5e7a0bf8
        response = await test_client.post(
            "/token",
            data={
                "grant_type": "refresh_token",
                "client_id": client_info["client_id"],
                "client_secret": client_info["client_secret"],
                "refresh_token": refresh_token,
                "redirect_uri": "https://client.example.com/callback",
            },
        )
        assert response.status_code == 200

        new_token_response = response.json()
        assert "access_token" in new_token_response
        assert "refresh_token" in new_token_response
        assert new_token_response["access_token"] != access_token
        assert new_token_response["refresh_token"] != refresh_token

<<<<<<< HEAD
        # 8. Revoke the token
=======
        # 7. Revoke the token
>>>>>>> 5e7a0bf8
        response = await test_client.post(
            "/revoke",
            data={
                "client_id": client_info["client_id"],
                "client_secret": client_info["client_secret"],
                "token": new_token_response["access_token"],
            },
        )
        assert response.status_code == 200

        # Verify that the token was revoked
<<<<<<< HEAD
        with pytest.raises(InvalidTokenError):
            await mock_oauth_provider.verify_access_token(
                new_token_response["access_token"]
            )
=======
        assert await mock_oauth_provider.load_access_token(
            new_token_response["access_token"]
        ) is None
    @pytest.mark.anyio
    async def test_revoke_invalid_token(self, test_client, registered_client):
        """Test revoking an invalid token."""
        response = await test_client.post(
            "/revoke",
            data={
                "client_id": registered_client["client_id"],
                "client_secret": registered_client["client_secret"],
                "token": "invalid_token",
            },
        )
        # per RFC, this should return 200 even if the token is invalid
        assert response.status_code == 200
    @pytest.mark.anyio
    async def test_revoke_with_malformed_token(self, test_client, registered_client):
        response = await test_client.post(
            "/revoke",
            data={
                "client_id": registered_client["client_id"],
                "client_secret": registered_client["client_secret"],
                "token": 123,
                "token_type_hint": "asdf"
            },
        )
        assert response.status_code == 400
        error_response = response.json()
        assert error_response["error"] == "invalid_request"
        assert "token_type_hint" in error_response["error_description"]
    

    
>>>>>>> 5e7a0bf8


class TestFastMCPWithAuth:
    """Test FastMCP server with authentication."""

    @pytest.mark.anyio
    async def test_fastmcp_with_auth(self, mock_oauth_provider: MockOAuthProvider, pkce_challenge):
        """Test creating a FastMCP server with authentication."""
        # Create FastMCP server with auth provider
        mcp = FastMCP(
            auth_provider=mock_oauth_provider,
            auth_issuer_url="https://auth.example.com",
            require_auth=True,
            auth_client_registration_options=ClientRegistrationOptions(enabled=True),
            auth_revocation_options=RevocationOptions(enabled=True),
            auth_required_scopes=["read"],
        )

        # Add a test tool
        @mcp.tool()
        def test_tool(x: int) -> str:
            return f"Result: {x}"

        transport = StreamingASGITransport(app=mcp.starlette_app())  # pyright: ignore
        test_client = httpx.AsyncClient(
            transport=transport, base_url="http://mcptest.com"
        )
        # test_client = httpx.AsyncClient(app=mcp.starlette_app(), base_url="http://mcptest.com")

        # Test metadata endpoint
        response = await test_client.get("/.well-known/oauth-authorization-server")
        assert response.status_code == 200

        # Test that auth is required for protected endpoints
        response = await test_client.get("/sse")
        # TODO: we should return 401/403 depending on whether authn or authz fails
        assert response.status_code == 403

        response = await test_client.post("/messages/")
        # TODO: we should return 401/403 depending on whether authn or authz fails
        assert response.status_code == 403, response.content

        # now, become authenticated and try to go through the flow again
        client_metadata = {
            "redirect_uris": ["https://client.example.com/callback"],
            "client_name": "Test Client",
        }

        response = await test_client.post(
            "/register",
            json=client_metadata,
        )
        assert response.status_code == 201
        client_info = response.json()

<<<<<<< HEAD
        # Create a PKCE challenge
        code_verifier = "some_random_verifier_string"
        code_challenge = (
            base64.urlsafe_b64encode(hashlib.sha256(code_verifier.encode()).digest())
            .decode()
            .rstrip("=")
        )

        # Request authorization
        response = await test_client.get(
=======
        # Request authorization using POST with form-encoded data
        response = await test_client.post(
>>>>>>> 5e7a0bf8
            "/authorize",
            data={
                "response_type": "code",
                "client_id": client_info["client_id"],
                "redirect_uri": "https://client.example.com/callback",
                "code_challenge": pkce_challenge["code_challenge"],
                "code_challenge_method": "S256",
                "state": "test_state",
            },
        )
        assert response.status_code == 302

        # Extract the authorization code from the redirect URL
        redirect_url = response.headers["location"]
        parsed_url = urlparse(redirect_url)
        query_params = parse_qs(parsed_url.query)

        assert "code" in query_params
        auth_code = query_params["code"][0]

        # Exchange the authorization code for tokens
        response = await test_client.post(
            "/token",
            data={
                "grant_type": "authorization_code",
                "client_id": client_info["client_id"],
                "client_secret": client_info["client_secret"],
                "code": auth_code,
                "code_verifier": pkce_challenge["code_verifier"],
                "redirect_uri": "https://client.example.com/callback",
            },
        )
        assert response.status_code == 200

        token_response = response.json()
        assert "access_token" in token_response
        authorization = f"Bearer {token_response['access_token']}"

        # Test the authenticated endpoint with valid token
        async with aconnect_sse(
            test_client, "GET", "/sse", headers={"Authorization": authorization}
        ) as event_source:
            assert event_source.response.status_code == 200
            events = event_source.aiter_sse()
            sse = await events.__anext__()
            assert sse.event == "endpoint"
            assert sse.data.startswith("/messages/?session_id=")
            messages_uri = sse.data

            # verify that we can now post to the /messages endpoint, and get a response
            # on the /sse endpoint
            response = await test_client.post(
                messages_uri,
                headers={"Authorization": authorization},
                content=JSONRPCRequest(
                    jsonrpc="2.0",
                    id="123",
                    method="initialize",
                    params={
                        "protocolVersion": "2024-11-05",
                        "capabilities": {
                            "roots": {"listChanged": True},
                            "sampling": {},
                        },
                        "clientInfo": {"name": "ExampleClient", "version": "1.0.0"},
                    },
                ).model_dump_json(),
            )
            assert response.status_code == 202
            assert response.content == b"Accepted"

            sse = await events.__anext__()
            assert sse.event == "message"
            sse_data = json.loads(sse.data)
            assert sse_data["id"] == "123"
            assert set(sse_data["result"]["capabilities"].keys()) == set(
                ("experimental", "prompts", "resources", "tools")
<<<<<<< HEAD
            )
=======
            )
            
            
class TestAuthorizeEndpointErrors:
    """Test error handling in the OAuth authorization endpoint."""
    
    @pytest.mark.anyio
    async def test_authorize_missing_client_id(self, test_client: httpx.AsyncClient, pkce_challenge):
        """Test authorization endpoint with missing client_id.
        
        According to the OAuth2.0 spec, if client_id is missing, the server should
        inform the resource owner and NOT redirect.
        """
        response = await test_client.get(
            "/authorize",
            params={
                "response_type": "code",
                # Missing client_id
                "redirect_uri": "https://client.example.com/callback",
                "state": "test_state",
                "code_challenge": pkce_challenge["code_challenge"],
                "code_challenge_method": "S256"
            },
        )
        
        # Should NOT redirect, should show an error page
        assert response.status_code == 400
        # The response should include an error message about missing client_id
        assert "client_id" in response.text.lower()
        
    @pytest.mark.anyio
    async def test_authorize_invalid_client_id(self, test_client: httpx.AsyncClient, pkce_challenge):
        """Test authorization endpoint with invalid client_id.
        
        According to the OAuth2.0 spec, if client_id is invalid, the server should
        inform the resource owner and NOT redirect.
        """
        response = await test_client.get(
            "/authorize",
            params={
                "response_type": "code",
                "client_id": "invalid_client_id_that_does_not_exist",
                "redirect_uri": "https://client.example.com/callback",
                "state": "test_state",
                "code_challenge": pkce_challenge["code_challenge"],
                "code_challenge_method": "S256"
            },
        )
        
        # Should NOT redirect, should show an error page
        assert response.status_code == 400
        # The response should include an error message about invalid client_id
        assert "client" in response.text.lower()
    
    @pytest.mark.anyio
    async def test_authorize_missing_redirect_uri(
        self, test_client: httpx.AsyncClient, registered_client, pkce_challenge
    ):
        """Test authorization endpoint with missing redirect_uri.
        
        If client has only one registered redirect_uri, it can be omitted.
        """
        
        response = await test_client.get(
            "/authorize",
            params={
                "response_type": "code",
                "client_id": registered_client["client_id"],
                # Missing redirect_uri
                "code_challenge": pkce_challenge["code_challenge"],
                "code_challenge_method": "S256",
                "state": "test_state",
            },
        )
        
        # Should redirect to the registered redirect_uri
        assert response.status_code == 302, response.content
        redirect_url = response.headers["location"]
        assert redirect_url.startswith("https://client.example.com/callback")
        
    @pytest.mark.anyio
    async def test_authorize_invalid_redirect_uri(
        self, test_client: httpx.AsyncClient, registered_client, pkce_challenge
    ):
        """Test authorization endpoint with invalid redirect_uri.
        
        According to the OAuth2.0 spec, if redirect_uri is invalid or doesn't match,
        the server should inform the resource owner and NOT redirect.
        """
        
        response = await test_client.get(
            "/authorize",
            params={
                "response_type": "code",
                "client_id": registered_client["client_id"],
                "redirect_uri": "https://attacker.example.com/callback",  # Non-matching URI
                "code_challenge": pkce_challenge["code_challenge"],
                "code_challenge_method": "S256",
                "state": "test_state",
            },
        )
        
        # Should NOT redirect, should show an error page
        assert response.status_code == 400, response.content
        # The response should include an error message about redirect_uri mismatch
        assert "redirect" in response.text.lower()

    @pytest.mark.anyio
    @pytest.mark.parametrize("registered_client", 
                             [{"redirect_uris": ["https://client.example.com/callback", 
                                                 "https://client.example.com/other-callback"]}], 
                             indirect=True)
    async def test_authorize_missing_redirect_uri_multiple_registered(
        self, test_client: httpx.AsyncClient, registered_client, pkce_challenge
    ):
        """Test authorization endpoint with missing redirect_uri when client has multiple registered URIs.
        
        If client has multiple registered redirect_uris, redirect_uri must be provided.
        """
        
        response = await test_client.get(
            "/authorize",
            params={
                "response_type": "code",
                "client_id": registered_client["client_id"],
                # Missing redirect_uri
                "code_challenge": pkce_challenge["code_challenge"],
                "code_challenge_method": "S256",
                "state": "test_state",
            },
        )
        
        # Should NOT redirect, should return a 400 error
        assert response.status_code == 400
        # The response should include an error message about missing redirect_uri
        assert "redirect_uri" in response.text.lower()
        
    @pytest.mark.anyio
    async def test_authorize_unsupported_response_type(
        self, test_client: httpx.AsyncClient, registered_client, pkce_challenge
    ):
        """Test authorization endpoint with unsupported response_type.
        
        According to the OAuth2.0 spec, for other errors like unsupported_response_type,
        the server should redirect with error parameters.
        """
        
        response = await test_client.get(
            "/authorize",
            params={
                "response_type": "token",  # Unsupported (we only support "code")
                "client_id": registered_client["client_id"],
                "redirect_uri": "https://client.example.com/callback",
                "code_challenge": pkce_challenge["code_challenge"],
                "code_challenge_method": "S256",
                "state": "test_state",
            },
        )
        
        # Should redirect with error parameters
        assert response.status_code == 302
        redirect_url = response.headers["location"]
        parsed_url = urlparse(redirect_url)
        query_params = parse_qs(parsed_url.query)
        
        assert "error" in query_params
        assert query_params["error"][0] == "unsupported_response_type"
        # State should be preserved
        assert "state" in query_params
        assert query_params["state"][0] == "test_state"
        
    @pytest.mark.anyio
    async def test_authorize_missing_response_type(
        self, test_client: httpx.AsyncClient, registered_client, pkce_challenge
    ):
        """Test authorization endpoint with missing response_type.
        
        Missing required parameter should result in invalid_request error.
        """
        
        response = await test_client.get(
            "/authorize",
            params={
                # Missing response_type
                "client_id": registered_client["client_id"],
                "redirect_uri": "https://client.example.com/callback",
                "code_challenge": pkce_challenge["code_challenge"],
                "code_challenge_method": "S256",
                "state": "test_state",
            },
        )
        
        # Should redirect with error parameters
        assert response.status_code == 302
        redirect_url = response.headers["location"]
        parsed_url = urlparse(redirect_url)
        query_params = parse_qs(parsed_url.query)
        
        assert "error" in query_params
        assert query_params["error"][0] == "invalid_request"
        # State should be preserved
        assert "state" in query_params
        assert query_params["state"][0] == "test_state"
        
    @pytest.mark.anyio
    async def test_authorize_missing_pkce_challenge(
        self, test_client: httpx.AsyncClient, registered_client
    ):
        """Test authorization endpoint with missing PKCE code_challenge.
        
        Missing PKCE parameters should result in invalid_request error.
        """
        response = await test_client.get(
            "/authorize",
            params={
                "response_type": "code",
                "client_id": registered_client["client_id"],
                # Missing code_challenge
                "state": "test_state",
                # using default URL
            },
        )
        
        # Should redirect with error parameters
        assert response.status_code == 302
        redirect_url = response.headers["location"]
        parsed_url = urlparse(redirect_url)
        query_params = parse_qs(parsed_url.query)
        
        assert "error" in query_params
        assert query_params["error"][0] == "invalid_request"
        # State should be preserved
        assert "state" in query_params
        assert query_params["state"][0] == "test_state"
    
    @pytest.mark.anyio
    async def test_authorize_invalid_scope(
        self, test_client: httpx.AsyncClient, registered_client, pkce_challenge
    ):
        """Test authorization endpoint with invalid scope.
        
        Invalid scope should redirect with invalid_scope error.
        """
        
        response = await test_client.get(
            "/authorize",
            params={
                "response_type": "code",
                "client_id": registered_client["client_id"],
                "redirect_uri": "https://client.example.com/callback",
                "code_challenge": pkce_challenge["code_challenge"],
                "code_challenge_method": "S256",
                "scope": "invalid_scope_that_does_not_exist",
                "state": "test_state",
            },
        )
        
        # Should redirect with error parameters
        assert response.status_code == 302
        redirect_url = response.headers["location"]
        parsed_url = urlparse(redirect_url)
        query_params = parse_qs(parsed_url.query)
        
        assert "error" in query_params
        assert query_params["error"][0] == "invalid_scope"
        # State should be preserved
        assert "state" in query_params
        assert query_params["state"][0] == "test_state"
>>>>>>> 5e7a0bf8
<|MERGE_RESOLUTION|>--- conflicted
+++ resolved
@@ -7,10 +7,7 @@
 import json
 import secrets
 import time
-<<<<<<< HEAD
-=======
 import unittest.mock
->>>>>>> 5e7a0bf8
 from typing import List, Optional
 from urllib.parse import parse_qs, urlparse
 
@@ -19,19 +16,10 @@
 from httpx_sse import aconnect_sse
 from pydantic import AnyUrl
 from starlette.applications import Starlette
-<<<<<<< HEAD
-from starlette.responses import Response
-=======
->>>>>>> 5e7a0bf8
 from starlette.routing import Mount
 
 from mcp.server.auth.errors import InvalidTokenError
 from mcp.server.auth.provider import (
-<<<<<<< HEAD
-    AuthorizationParams,
-    OAuthRegisteredClientsStore,
-    OAuthServerProvider,
-=======
     AuthorizationCode,
     AuthorizationParams,
     OAuthRegisteredClientsStore,
@@ -39,7 +27,6 @@
     OAuthTokenRevocationRequest,
     RefreshToken,
     construct_redirect_uri,
->>>>>>> 5e7a0bf8
 )
 from mcp.server.auth.router import (
     ClientRegistrationOptions,
@@ -86,68 +73,6 @@
         return self.client_store
 
     async def authorize(
-<<<<<<< HEAD
-        self,
-        client: OAuthClientInformationFull,
-        params: AuthorizationParams,
-        response: Response,
-    ):
-        # Generate an authorization code
-        code = f"code_{int(time.time())}"
-
-        # Store the code for later verification
-        self.auth_codes[code] = {
-            "client_id": client.client_id,
-            "code_challenge": params.code_challenge,
-            "redirect_uri": params.redirect_uri,
-            "expires_at": int(time.time()) + 600,  # 10 minutes
-        }
-
-        # Redirect with code
-        query = {"code": code}
-        if params.state:
-            query["state"] = params.state
-
-        redirect_url = f"{params.redirect_uri}?" + "&".join(
-            [f"{k}={v}" for k, v in query.items()]
-        )
-        response.headers["location"] = redirect_url
-
-    async def challenge_for_authorization_code(
-        self, client: OAuthClientInformationFull, authorization_code: str
-    ) -> str:
-        # Get the stored code info
-        code_info = self.auth_codes.get(authorization_code)
-        if not code_info:
-            raise InvalidTokenError("Invalid authorization code")
-
-        # Check if code is expired
-        if code_info["expires_at"] < int(time.time()):
-            raise InvalidTokenError("Authorization code has expired")
-
-        # Check if the code was issued to this client
-        if code_info["client_id"] != client.client_id:
-            raise InvalidTokenError("Authorization code was not issued to this client")
-
-        return code_info["code_challenge"]
-
-    async def exchange_authorization_code(
-        self, client: OAuthClientInformationFull, authorization_code: str
-    ) -> OAuthTokens:
-        # Get the stored code info
-        code_info = self.auth_codes.get(authorization_code)
-        if not code_info:
-            raise InvalidTokenError("Invalid authorization code")
-
-        # Check if code is expired
-        if code_info["expires_at"] < int(time.time()):
-            raise InvalidTokenError("Authorization code has expired")
-
-        # Check if the code was issued to this client
-        if code_info["client_id"] != client.client_id:
-            raise InvalidTokenError("Authorization code was not issued to this client")
-
-=======
         self, client: OAuthClientInformationFull, params: AuthorizationParams
     ) -> str:
         # toy authorize implementation which just immediately generates an authorization
@@ -175,39 +100,24 @@
         if authorization_code.code not in self.auth_codes:
             raise InvalidTokenError("Invalid authorization code")
 
->>>>>>> 5e7a0bf8
         # Generate an access token and refresh token
         access_token = f"access_{secrets.token_hex(32)}"
         refresh_token = f"refresh_{secrets.token_hex(32)}"
 
         # Store the tokens
-<<<<<<< HEAD
-        self.tokens[access_token] = {
-            "client_id": client.client_id,
-            "scopes": ["read", "write"],
-            "expires_at": int(time.time()) + 3600,
-        }
-=======
         self.tokens[access_token] = AuthInfo(
             token=access_token,
             client_id= client.client_id,
             scopes= authorization_code.scopes,
             expires_at=int(time.time()) + 3600,
         )
->>>>>>> 5e7a0bf8
 
         self.refresh_tokens[refresh_token] = access_token
 
         # Remove the used code
-<<<<<<< HEAD
-        del self.auth_codes[authorization_code]
-
-        return OAuthTokens(
-=======
         del self.auth_codes[authorization_code.code]
 
         return TokenSuccessResponse(
->>>>>>> 5e7a0bf8
             access_token=access_token,
             token_type="bearer",
             expires_in=3600,
@@ -215,14 +125,6 @@
             refresh_token=refresh_token,
         )
 
-<<<<<<< HEAD
-    async def exchange_refresh_token(
-        self,
-        client: OAuthClientInformationFull,
-        refresh_token: str,
-        scopes: Optional[List[str]] = None,
-    ) -> OAuthTokens:
-=======
     async def load_refresh_token(self, client: OAuthClientInformationFull, refresh_token: str) -> RefreshToken | None:
         old_access_token = self.refresh_tokens.get(refresh_token)
         if old_access_token is None:
@@ -247,17 +149,11 @@
         refresh_token: RefreshToken,
         scopes: List[str],
     ) -> TokenSuccessResponse:
->>>>>>> 5e7a0bf8
         # Check if refresh token exists
         if refresh_token.token not in self.refresh_tokens:
             raise InvalidTokenError("Invalid refresh token")
 
-<<<<<<< HEAD
-        # Get the access token for this refresh token
-        old_access_token = self.refresh_tokens[refresh_token]
-=======
         old_access_token = self.refresh_tokens[refresh_token.token]
->>>>>>> 5e7a0bf8
 
         # Check if the access token exists
         if old_access_token not in self.tokens:
@@ -285,11 +181,7 @@
         del self.refresh_tokens[refresh_token.token]
         del self.tokens[old_access_token]
 
-<<<<<<< HEAD
-        return OAuthTokens(
-=======
         return TokenSuccessResponse(
->>>>>>> 5e7a0bf8
             access_token=new_access_token,
             token_type="bearer",
             expires_in=3600,
@@ -297,21 +189,6 @@
             refresh_token=new_refresh_token,
         )
 
-<<<<<<< HEAD
-    async def verify_access_token(self, token: str) -> AuthInfo:
-        # Check if token exists
-        if token not in self.tokens:
-            raise InvalidTokenError("Invalid access token")
-
-        # Get token info
-        token_info = self.tokens[token]
-
-        # Check if token is expired
-        if token_info["expires_at"] < int(time.time()):
-            raise InvalidTokenError("Access token has expired")
-
-        return AuthInfo(
-=======
     async def load_access_token(self, token: str) -> AuthInfo | None:
         token_info = self.tokens.get(token)
 
@@ -320,7 +197,6 @@
         #     raise InvalidTokenError("Access token has expired")
 
         return token_info and AuthInfo(
->>>>>>> 5e7a0bf8
             token=token,
             client_id=token_info.client_id,
             scopes=token_info.scopes,
@@ -389,8 +265,6 @@
         transport=httpx.ASGITransport(app=auth_app), base_url="https://mcptest.com"
     )
 
-<<<<<<< HEAD
-=======
 
 @pytest.fixture
 async def registered_client(test_client: httpx.AsyncClient, request):
@@ -504,7 +378,6 @@
         "params": token_params,
     }
 
->>>>>>> 5e7a0bf8
 
 class TestAuthEndpoints:
     @pytest.mark.anyio
@@ -537,8 +410,6 @@
         assert metadata["service_documentation"] == "https://docs.example.com"
 
     @pytest.mark.anyio
-<<<<<<< HEAD
-=======
     async def test_token_validation_error(self, test_client: httpx.AsyncClient):
         """Test token endpoint error - validation error."""
         # Missing required fields
@@ -778,7 +649,6 @@
         assert "cannot request scope" in error_response["error_description"]
 
     @pytest.mark.anyio
->>>>>>> 5e7a0bf8
     async def test_client_registration(
         self, test_client: httpx.AsyncClient, mock_oauth_provider: MockOAuthProvider
     ):
@@ -802,18 +672,6 @@
         assert client_info["redirect_uris"] == ["https://client.example.com/callback"]
 
         # Verify that the client was registered
-<<<<<<< HEAD
-        # assert (
-        #     await mock_oauth_provider.clients_store.get_client(
-        #       client_info["client_id"]
-        #     )
-        #     is not None
-        # )
-
-    @pytest.mark.anyio
-    async def test_authorization_flow(
-        self, test_client: httpx.AsyncClient, mock_oauth_provider: MockOAuthProvider
-=======
         # assert await mock_oauth_provider.clients_store.get_client(
         #     client_info["client_id"]
         # ) is not None
@@ -924,7 +782,6 @@
     @pytest.mark.anyio
     async def test_authorization_get(
         self, test_client: httpx.AsyncClient, mock_oauth_provider: MockOAuthProvider, pkce_challenge
->>>>>>> 5e7a0bf8
     ):
         """Test the full authorization flow."""
         # 1. Register a client
@@ -941,19 +798,7 @@
         assert response.status_code == 201
         client_info = response.json()
 
-<<<<<<< HEAD
-        # 2. Create a PKCE challenge
-        code_verifier = "some_random_verifier_string"
-        code_challenge = (
-            base64.urlsafe_b64encode(hashlib.sha256(code_verifier.encode()).digest())
-            .decode()
-            .rstrip("=")
-        )
-
-        # 3. Request authorization
-=======
         # 2. Request authorization using GET with query params
->>>>>>> 5e7a0bf8
         response = await test_client.get(
             "/authorize",
             params={
@@ -967,11 +812,7 @@
         )
         assert response.status_code == 302
 
-<<<<<<< HEAD
-        # 4. Extract the authorization code from the redirect URL
-=======
         # 3. Extract the authorization code from the redirect URL
->>>>>>> 5e7a0bf8
         redirect_url = response.headers["location"]
         parsed_url = urlparse(redirect_url)
         query_params = parse_qs(parsed_url.query)
@@ -980,11 +821,7 @@
         assert query_params["state"][0] == "test_state"
         auth_code = query_params["code"][0]
 
-<<<<<<< HEAD
-        # 5. Exchange the authorization code for tokens
-=======
         # 4. Exchange the authorization code for tokens
->>>>>>> 5e7a0bf8
         response = await test_client.post(
             "/token",
             data={
@@ -1005,11 +842,7 @@
         assert "expires_in" in token_response
         assert token_response["token_type"] == "bearer"
 
-<<<<<<< HEAD
-        # 6. Verify the access token
-=======
         # 5. Verify the access token
->>>>>>> 5e7a0bf8
         access_token = token_response["access_token"]
         refresh_token = token_response["refresh_token"]
 
@@ -1020,11 +853,7 @@
         assert "read" in auth_info.scopes
         assert "write" in auth_info.scopes
 
-<<<<<<< HEAD
-        # 7. Refresh the token
-=======
         # 6. Refresh the token
->>>>>>> 5e7a0bf8
         response = await test_client.post(
             "/token",
             data={
@@ -1043,11 +872,7 @@
         assert new_token_response["access_token"] != access_token
         assert new_token_response["refresh_token"] != refresh_token
 
-<<<<<<< HEAD
-        # 8. Revoke the token
-=======
         # 7. Revoke the token
->>>>>>> 5e7a0bf8
         response = await test_client.post(
             "/revoke",
             data={
@@ -1059,12 +884,6 @@
         assert response.status_code == 200
 
         # Verify that the token was revoked
-<<<<<<< HEAD
-        with pytest.raises(InvalidTokenError):
-            await mock_oauth_provider.verify_access_token(
-                new_token_response["access_token"]
-            )
-=======
         assert await mock_oauth_provider.load_access_token(
             new_token_response["access_token"]
         ) is None
@@ -1099,8 +918,6 @@
     
 
     
->>>>>>> 5e7a0bf8
-
 
 class TestFastMCPWithAuth:
     """Test FastMCP server with authentication."""
@@ -1155,21 +972,8 @@
         assert response.status_code == 201
         client_info = response.json()
 
-<<<<<<< HEAD
-        # Create a PKCE challenge
-        code_verifier = "some_random_verifier_string"
-        code_challenge = (
-            base64.urlsafe_b64encode(hashlib.sha256(code_verifier.encode()).digest())
-            .decode()
-            .rstrip("=")
-        )
-
-        # Request authorization
-        response = await test_client.get(
-=======
         # Request authorization using POST with form-encoded data
         response = await test_client.post(
->>>>>>> 5e7a0bf8
             "/authorize",
             data={
                 "response_type": "code",
@@ -1247,9 +1051,6 @@
             assert sse_data["id"] == "123"
             assert set(sse_data["result"]["capabilities"].keys()) == set(
                 ("experimental", "prompts", "resources", "tools")
-<<<<<<< HEAD
-            )
-=======
             )
             
             
@@ -1517,5 +1318,4 @@
         assert query_params["error"][0] == "invalid_scope"
         # State should be preserved
         assert "state" in query_params
-        assert query_params["state"][0] == "test_state"
->>>>>>> 5e7a0bf8
+        assert query_params["state"][0] == "test_state"